package zookeeper

import (
	"bytes"
	"encoding/gob"
	"fmt"
<<<<<<< HEAD
	"github.com/paust-team/paustq/pqerror"
=======
	logger "github.com/paust-team/paustq/log"
>>>>>>> dc08eb6f
	"github.com/samuel/go-zookeeper/zk"
	"net"
	"time"
)

type ZKPath string

const (
	PAUSTQ       ZKPath = "/paustq"
	BROKERS      ZKPath = "/paustq/brokers"
	TOPICS       ZKPath = "/paustq/topics"
	BROKERS_LOCK ZKPath = "/brokers-lock"
	TOPICS_LOCK  ZKPath = "/topics-lock"
)

func (zp ZKPath) string() string {
	return string(zp)
}

type ZKClient struct {
	zkAddr string
	conn   *zk.Conn
	logger *logger.QLogger
}

func NewZKClient(zkAddr string) *ZKClient {
	return &ZKClient{
		zkAddr: zkAddr,
		conn:   nil,
		logger: logger.NewQLogger("ZkClient", logger.LogLevelInfo),
	}
}

func (z *ZKClient) WithLogger(logger *logger.QLogger) *ZKClient {
	z.logger.Inherit(logger)
	return z
}

func (z *ZKClient) Connect() error {
	var err error
	z.conn, _, err = zk.Connect([]string{z.zkAddr}, time.Second*3, zk.WithLogger(z.logger))
	if err != nil {
<<<<<<< HEAD
		return pqerror.ZKConnectionError{ZKAddr:z.zkAddr}
=======
		z.logger.Error(err)
		return err
>>>>>>> dc08eb6f
	}
	return nil
}

func (z *ZKClient) Close() {
	z.conn.Close()
}

func (z *ZKClient) CreatePathsIfNotExist() error {
	paths := []ZKPath{PAUSTQ, BROKERS, TOPICS}
	for _, path := range paths {
		err := z.createPathIfNotExists(path)
		if err != nil {
			z.logger.Error(err)
			return err
		}
	}
	return nil
}

func (z *ZKClient) createPathIfNotExists(path ZKPath) error {
<<<<<<< HEAD
	_, err := z.conn.Create(path.string(), []byte{}, 0, zk.WorldACL(zk.PermAll))
	if err != nil && err != zk.ErrNodeExists{
		log.Println("failed to request zookeeper while creating path ", path.string())
		return pqerror.ZKRequestError{ZKErrStr:err.Error()}
	}

=======
	ok, _, err := z.conn.Exists(path.string())
	if err != nil {
		z.logger.Error(err)
		return err
	}

	if !ok {
		_, err = z.conn.Create(path.string(), []byte{}, 0, zk.WorldACL(zk.PermAll))
		if err != nil && err != zk.ErrNodeExists {
			z.logger.Error(err)
			return err
		}
	}
>>>>>>> dc08eb6f
	return nil
}

func topicPath(topic string) string {
	return TOPICS.string() + "/" + topic
}

func topicLockPath(topic string) string {
	return fmt.Sprintf("/topics-%s-lock", topic)
}

func (z *ZKClient) AddTopic(topic string) error {
	tLock := zk.NewLock(z.conn, TOPICS_LOCK.string(), zk.WorldACL(zk.PermAll))
	err := tLock.Lock()
	defer tLock.Unlock()
	if err != nil {
<<<<<<< HEAD
		return pqerror.ZKLockFailError{LockPath:TOPICS_LOCK.string(), ZKErrStr:err.Error()}
=======
		z.logger.Error(err)
		return err
>>>>>>> dc08eb6f
	}

	_, err = z.conn.Create(topicPath(topic), nil, 0, zk.WorldACL(zk.PermAll))
	if err != nil {
<<<<<<< HEAD
		if err == zk.ErrNodeExists {
			return pqerror.ZKTargetAlreadyExistsError{Target:topicPath(topic)}
		} else {
			return pqerror.ZKRequestError{ZKErrStr:err.Error()}
		}
=======
		z.logger.Error(err)
		return err
>>>>>>> dc08eb6f
	}
	return nil
}

func (z *ZKClient) GetTopics() ([]string, error) {
	tLock := zk.NewLock(z.conn, TOPICS_LOCK.string(), zk.WorldACL(zk.PermAll))
	err := tLock.Lock()
	defer tLock.Unlock()
	if err != nil {
<<<<<<< HEAD
		return nil, pqerror.ZKLockFailError{LockPath:TOPICS_LOCK.string(), ZKErrStr:err.Error()}
=======
		z.logger.Error(err)
		return nil, err
>>>>>>> dc08eb6f
	}

	topics, _, err := z.conn.Children(TOPICS.string())
	if err != nil {
<<<<<<< HEAD
		return nil, pqerror.ZKRequestError{ZKErrStr:err.Error()}
=======
		z.logger.Error(err)
		return nil, err
>>>>>>> dc08eb6f
	}

	if len(topics) > 0 {
		return topics, nil
	}
	return nil, nil
}

func (z *ZKClient) RemoveTopic(topic string) error {
	tLock := zk.NewLock(z.conn, TOPICS_LOCK.string(), zk.WorldACL(zk.PermAll))
	err := tLock.Lock()
	defer tLock.Unlock()
	if err != nil {
<<<<<<< HEAD
		return pqerror.ZKLockFailError{LockPath:TOPICS_LOCK.string(), ZKErrStr:err.Error()}
	}

	if err = z.conn.Delete(topicPath(topic), -1); err != nil {
		return pqerror.ZKRequestError{ZKErrStr:err.Error()}
=======
		z.logger.Error(err)
		return err
	}

	if err = z.conn.Delete(topicPath(topic), -1); err != nil {
		z.logger.Error(err)
		return err
>>>>>>> dc08eb6f
	}
	return nil
}

func (z *ZKClient) AddBroker(server string) error {
	var brokers []string
	var err error

	brokers, err = z.GetBrokers()
	if err != nil {
		z.logger.Error(err)
		return err
	}

	for _, broker := range brokers {
		if broker == server {
			z.logger.Info("broker already exists")
			return nil
		}
	}

	brokers = append(brokers, server)
	buffer := &bytes.Buffer{}
	err = gob.NewEncoder(buffer).Encode(brokers)
	if err != nil {
<<<<<<< HEAD
		return pqerror.ZKEncodeFailError{}
=======
		z.logger.Error(err)
		return err
>>>>>>> dc08eb6f
	}

	bLock := zk.NewLock(z.conn, BROKERS_LOCK.string(), zk.WorldACL(zk.PermAll))
	err = bLock.Lock()
	defer bLock.Unlock()
	if err != nil {
<<<<<<< HEAD
		return pqerror.ZKLockFailError{LockPath:BROKERS_LOCK.string(), ZKErrStr:err.Error()}
	}
	_, err = z.conn.Set(BROKERS.string(), buffer.Bytes(), -1)
	if err != nil {
		return pqerror.ZKRequestError{ZKErrStr:err.Error()}
=======
		z.logger.Error(err)
		return err
	}
	_, err = z.conn.Set(BROKERS.string(), buffer.Bytes(), -1)
	if err != nil {
		z.logger.Error(err)
		return err
>>>>>>> dc08eb6f
	}
	return nil
}

func (z *ZKClient) GetBrokers() ([]string, error) {
	bLock := zk.NewLock(z.conn, BROKERS_LOCK.string(), zk.WorldACL(zk.PermAll))
	err := bLock.Lock()
	defer bLock.Unlock()
	if err != nil {
<<<<<<< HEAD
		return nil, pqerror.ZKLockFailError{LockPath:BROKERS_LOCK.string(), ZKErrStr:err.Error()}
	}

	brokersBytes, _, err := z.conn.Get(BROKERS.string())
	if err != nil  {
		return nil, pqerror.ZKRequestError{ZKErrStr:err.Error()}
=======
		z.logger.Error(err)
		return nil, err
	}

	brokersBytes, _, err := z.conn.Get(BROKERS.string())
	if err != nil {
		z.logger.Error(err)
		return nil, err
>>>>>>> dc08eb6f
	}

	if len(brokersBytes) == 0 {
		z.logger.Info("no broker exist")
		return nil, nil
	}

	buffer := &bytes.Buffer{}
	buffer.Write(brokersBytes)

	var brokers []string
	err = gob.NewDecoder(buffer).Decode(&brokers)
	if err != nil {
<<<<<<< HEAD
		return nil, pqerror.ZKDecodeFailError{}
=======
		z.logger.Error(err)
		return nil, err
>>>>>>> dc08eb6f
	}

	return brokers, nil
}

func (z *ZKClient) RemoveBroker(server string) error {
	brokers, err := z.GetBrokers()
	if err != nil {
		z.logger.Error(err)
		return err
	}

	found := false
	for i, broker := range brokers {
		if broker == server {
			brokers = append(brokers[:i], brokers[i+1:]...)
			found = true
			break
		}
	}

	if found == false {
		return pqerror.ZKNothingToRemoveError{}
	}

	buffer := &bytes.Buffer{}
	err = gob.NewEncoder(buffer).Encode(brokers)
	if err != nil {
<<<<<<< HEAD
		return pqerror.ZKEncodeFailError{}
=======
		z.logger.Error(err)
		return err
>>>>>>> dc08eb6f
	}

	bLock := zk.NewLock(z.conn, BROKERS_LOCK.string(), zk.WorldACL(zk.PermAll))
	err = bLock.Lock()
	defer bLock.Unlock()
	if err != nil {
<<<<<<< HEAD
		return pqerror.ZKLockFailError{LockPath:BROKERS_LOCK.string(), ZKErrStr:err.Error()}
=======
		z.logger.Error(err)
		return err
>>>>>>> dc08eb6f
	}

	_, err = z.conn.Set(BROKERS.string(), buffer.Bytes(), -1)
	if err != nil {
<<<<<<< HEAD
		return pqerror.ZKRequestError{ZKErrStr:err.Error()}
=======
		z.logger.Error(err)
		return err
>>>>>>> dc08eb6f
	}

	return nil
}

func (z *ZKClient) AddTopicBroker(topic string, server string) error {
	topicBrokers, err := z.GetTopicBrokers(topic)
	if err != nil {
		z.logger.Error(err)
		return err
	}

	for _, topicBroker := range topicBrokers {
		if topicBroker == server {
<<<<<<< HEAD
			return pqerror.ZKTargetAlreadyExistsError{Target:server}
=======
			z.logger.Info("topic broker already exists")
			return nil
>>>>>>> dc08eb6f
		}
	}

	topicBrokers = append(topicBrokers, server)
	buffer := &bytes.Buffer{}
	err = gob.NewEncoder(buffer).Encode(topicBrokers)
	if err != nil {
<<<<<<< HEAD
		return pqerror.ZKEncodeFailError{}
=======
		z.logger.Error(err)
		return err
>>>>>>> dc08eb6f
	}

	tLocks := zk.NewLock(z.conn, topicLockPath(topic), zk.WorldACL(zk.PermAll))
	err = tLocks.Lock()
	defer tLocks.Unlock()
	if err != nil {
<<<<<<< HEAD
		return pqerror.ZKLockFailError{LockPath:topicLockPath(topic), ZKErrStr:err.Error()}
=======
		z.logger.Error(err)
		return err
>>>>>>> dc08eb6f
	}

	_, err = z.conn.Set(topicPath(topic), buffer.Bytes(), -1)
	if err != nil {
<<<<<<< HEAD
		return pqerror.ZKRequestError{ZKErrStr:err.Error()}
=======
		z.logger.Error(err)
		return err
>>>>>>> dc08eb6f
	}

	return nil
}

func (z *ZKClient) GetTopicBrokers(topic string) ([]string, error) {
	tLock := zk.NewLock(z.conn, topicLockPath(topic), zk.WorldACL(zk.PermAll))
	err := tLock.Lock()
	defer tLock.Unlock()
	if err != nil {
<<<<<<< HEAD
		return nil, pqerror.ZKLockFailError{LockPath:topicLockPath(topic), ZKErrStr:err.Error()}
=======
		z.logger.Error(err)
		return nil, err
>>>>>>> dc08eb6f
	}

	brokersBytes, _, err := z.conn.Get(topicPath(topic))
	if err != nil {
<<<<<<< HEAD
		return nil, pqerror.ZKRequestError{ZKErrStr:err.Error()}
=======
		z.logger.Error(err)
		return nil, err
>>>>>>> dc08eb6f
	}
	if len(brokersBytes) == 0 {
		z.logger.Info("no broker exist")
		return nil, nil
	}

	buffer := &bytes.Buffer{}
	buffer.Write(brokersBytes)

	var brokers []string
	err = gob.NewDecoder(buffer).Decode(&brokers)
	if err != nil {
<<<<<<< HEAD
		return nil, pqerror.ZKDecodeFailError{}
=======
		z.logger.Error(err)
		return nil, err
>>>>>>> dc08eb6f
	}

	return brokers, nil
}

func (z *ZKClient) RemoveTopicBroker(topic string, server string) error {
	brokers, err := z.GetTopicBrokers(topic)
	if err != nil {
		z.logger.Error(err)
		return err
	}

	found := false
	for i, broker := range brokers {
		if broker == server {
			brokers = append(brokers[:i], brokers[i+1:]...)
			found = true
			break
		}
	}

	if !found {
<<<<<<< HEAD
		return pqerror.ZKNothingToRemoveError{}
=======
		z.logger.Info("there is no broker to delete")
		return nil
>>>>>>> dc08eb6f
	}

	buffer := &bytes.Buffer{}
	err = gob.NewEncoder(buffer).Encode(brokers)
	if err != nil {
<<<<<<< HEAD
		return pqerror.ZKEncodeFailError{}
=======
		z.logger.Error(err)
		return err
>>>>>>> dc08eb6f
	}

	tLock := zk.NewLock(z.conn, topicLockPath(topic), zk.WorldACL(zk.PermAll))
	err = tLock.Lock()
	defer tLock.Unlock()
	if err != nil {
<<<<<<< HEAD
		return pqerror.ZKLockFailError{LockPath:topicLockPath(topic), ZKErrStr:err.Error()}
=======
		z.logger.Error(err)
		return err
>>>>>>> dc08eb6f
	}

	_, err = z.conn.Set(topicPath(topic), buffer.Bytes(), -1)
	if err != nil {
<<<<<<< HEAD
		return pqerror.ZKRequestError{ZKErrStr:err.Error()}
=======
		z.logger.Error(err)
		return err
>>>>>>> dc08eb6f
	}

	return nil
}

// for testing
func (z *ZKClient) RemoveAllPath() {
	topics, err := z.GetTopics()
	if err != nil {
		z.logger.Error(err)
		return
	}
	if topics != nil {
		for _, topic := range topics {
			z.conn.Delete(topicPath(topic), -1)
		}
	}

	err = z.conn.Delete(TOPICS.string(), -1)
	if err != nil {
		z.logger.Error("failed to delete path /paustq/topics ", err)
	}
	z.conn.Delete(BROKERS.string(), -1)
	if err != nil {
		z.logger.Error("failed to delete path /paustq/brokers ", err)
	}

	z.conn.Delete(PAUSTQ.string(), -1)
	if err != nil {
		z.logger.Error("failed to delete path /paustq ", err)
	}
}

func GetOutboundIP() (net.IP, error) {
	conn, err := net.Dial("udp", "8.8.8.8:80")
	if err != nil {
		return nil, err
	}
	defer conn.Close()

	localAddr := conn.LocalAddr().(*net.UDPAddr)

	return localAddr.IP, nil
}

func IsPublicIP(IP net.IP) bool {
	if IP.IsLoopback() || IP.IsLinkLocalMulticast() || IP.IsLinkLocalUnicast() {
		return false
	}
	if ip4 := IP.To4(); ip4 != nil {
		switch true {
		case ip4[0] == 10:
			return false
		case ip4[0] == 172 && ip4[1] >= 16 && ip4[1] <= 31:
			return false
		case ip4[0] == 192 && ip4[1] == 168:
			return false
		default:
			return true
		}
	}
	return false
}<|MERGE_RESOLUTION|>--- conflicted
+++ resolved
@@ -4,11 +4,8 @@
 	"bytes"
 	"encoding/gob"
 	"fmt"
-<<<<<<< HEAD
 	"github.com/paust-team/paustq/pqerror"
-=======
 	logger "github.com/paust-team/paustq/log"
->>>>>>> dc08eb6f
 	"github.com/samuel/go-zookeeper/zk"
 	"net"
 	"time"
@@ -51,12 +48,9 @@
 	var err error
 	z.conn, _, err = zk.Connect([]string{z.zkAddr}, time.Second*3, zk.WithLogger(z.logger))
 	if err != nil {
-<<<<<<< HEAD
-		return pqerror.ZKConnectionError{ZKAddr:z.zkAddr}
-=======
-		z.logger.Error(err)
-		return err
->>>>>>> dc08eb6f
+		err = pqerror.ZKConnectionError{ZKAddr:z.zkAddr}
+		z.logger.Error(err)
+		return err
 	}
 	return nil
 }
@@ -78,28 +72,13 @@
 }
 
 func (z *ZKClient) createPathIfNotExists(path ZKPath) error {
-<<<<<<< HEAD
 	_, err := z.conn.Create(path.string(), []byte{}, 0, zk.WorldACL(zk.PermAll))
 	if err != nil && err != zk.ErrNodeExists{
-		log.Println("failed to request zookeeper while creating path ", path.string())
-		return pqerror.ZKRequestError{ZKErrStr:err.Error()}
-	}
-
-=======
-	ok, _, err := z.conn.Exists(path.string())
-	if err != nil {
-		z.logger.Error(err)
-		return err
-	}
-
-	if !ok {
-		_, err = z.conn.Create(path.string(), []byte{}, 0, zk.WorldACL(zk.PermAll))
-		if err != nil && err != zk.ErrNodeExists {
-			z.logger.Error(err)
-			return err
-		}
-	}
->>>>>>> dc08eb6f
+		err = pqerror.ZKRequestError{ZKErrStr:err.Error()}
+		z.logger.Error(err)
+		return err
+	}
+
 	return nil
 }
 
@@ -116,26 +95,20 @@
 	err := tLock.Lock()
 	defer tLock.Unlock()
 	if err != nil {
-<<<<<<< HEAD
-		return pqerror.ZKLockFailError{LockPath:TOPICS_LOCK.string(), ZKErrStr:err.Error()}
-=======
-		z.logger.Error(err)
-		return err
->>>>>>> dc08eb6f
+		err =  pqerror.ZKLockFailError{LockPath:TOPICS_LOCK.string(), ZKErrStr:err.Error()}
+		z.logger.Error(err)
+		return err
 	}
 
 	_, err = z.conn.Create(topicPath(topic), nil, 0, zk.WorldACL(zk.PermAll))
 	if err != nil {
-<<<<<<< HEAD
 		if err == zk.ErrNodeExists {
-			return pqerror.ZKTargetAlreadyExistsError{Target:topicPath(topic)}
+			err = pqerror.ZKTargetAlreadyExistsError{Target:topicPath(topic)}
 		} else {
-			return pqerror.ZKRequestError{ZKErrStr:err.Error()}
-		}
-=======
-		z.logger.Error(err)
-		return err
->>>>>>> dc08eb6f
+			err = pqerror.ZKRequestError{ZKErrStr:err.Error()}
+		}
+		z.logger.Error(err)
+		return err
 	}
 	return nil
 }
@@ -145,22 +118,16 @@
 	err := tLock.Lock()
 	defer tLock.Unlock()
 	if err != nil {
-<<<<<<< HEAD
-		return nil, pqerror.ZKLockFailError{LockPath:TOPICS_LOCK.string(), ZKErrStr:err.Error()}
-=======
-		z.logger.Error(err)
-		return nil, err
->>>>>>> dc08eb6f
+		err = pqerror.ZKLockFailError{LockPath:TOPICS_LOCK.string(), ZKErrStr:err.Error()}
+		z.logger.Error(err)
+		return nil, err
 	}
 
 	topics, _, err := z.conn.Children(TOPICS.string())
 	if err != nil {
-<<<<<<< HEAD
-		return nil, pqerror.ZKRequestError{ZKErrStr:err.Error()}
-=======
-		z.logger.Error(err)
-		return nil, err
->>>>>>> dc08eb6f
+		err =  pqerror.ZKRequestError{ZKErrStr:err.Error()}
+		z.logger.Error(err)
+		return nil, err
 	}
 
 	if len(topics) > 0 {
@@ -174,22 +141,17 @@
 	err := tLock.Lock()
 	defer tLock.Unlock()
 	if err != nil {
-<<<<<<< HEAD
-		return pqerror.ZKLockFailError{LockPath:TOPICS_LOCK.string(), ZKErrStr:err.Error()}
+		err =  pqerror.ZKLockFailError{LockPath:TOPICS_LOCK.string(), ZKErrStr:err.Error()}
+		z.logger.Error(err)
+		return err
 	}
 
 	if err = z.conn.Delete(topicPath(topic), -1); err != nil {
-		return pqerror.ZKRequestError{ZKErrStr:err.Error()}
-=======
-		z.logger.Error(err)
-		return err
-	}
-
-	if err = z.conn.Delete(topicPath(topic), -1); err != nil {
-		z.logger.Error(err)
-		return err
->>>>>>> dc08eb6f
-	}
+		err =  pqerror.ZKRequestError{ZKErrStr:err.Error()}
+		z.logger.Error(err)
+		return err
+	}
+
 	return nil
 }
 
@@ -214,34 +176,27 @@
 	buffer := &bytes.Buffer{}
 	err = gob.NewEncoder(buffer).Encode(brokers)
 	if err != nil {
-<<<<<<< HEAD
-		return pqerror.ZKEncodeFailError{}
-=======
-		z.logger.Error(err)
-		return err
->>>>>>> dc08eb6f
+		err =  pqerror.ZKEncodeFailError{}
+		z.logger.Error(err)
+		return err
 	}
 
 	bLock := zk.NewLock(z.conn, BROKERS_LOCK.string(), zk.WorldACL(zk.PermAll))
 	err = bLock.Lock()
 	defer bLock.Unlock()
 	if err != nil {
-<<<<<<< HEAD
-		return pqerror.ZKLockFailError{LockPath:BROKERS_LOCK.string(), ZKErrStr:err.Error()}
-	}
+		err = pqerror.ZKLockFailError{LockPath:BROKERS_LOCK.string(), ZKErrStr:err.Error()}
+		z.logger.Error(err)
+		return err
+	}
+
 	_, err = z.conn.Set(BROKERS.string(), buffer.Bytes(), -1)
 	if err != nil {
-		return pqerror.ZKRequestError{ZKErrStr:err.Error()}
-=======
-		z.logger.Error(err)
-		return err
-	}
-	_, err = z.conn.Set(BROKERS.string(), buffer.Bytes(), -1)
-	if err != nil {
-		z.logger.Error(err)
-		return err
->>>>>>> dc08eb6f
-	}
+		err = pqerror.ZKRequestError{ZKErrStr:err.Error()}
+		z.logger.Error(err)
+		return err
+	}
+
 	return nil
 }
 
@@ -250,23 +205,16 @@
 	err := bLock.Lock()
 	defer bLock.Unlock()
 	if err != nil {
-<<<<<<< HEAD
-		return nil, pqerror.ZKLockFailError{LockPath:BROKERS_LOCK.string(), ZKErrStr:err.Error()}
+		err = pqerror.ZKLockFailError{LockPath:BROKERS_LOCK.string(), ZKErrStr:err.Error()}
+		z.logger.Error(err)
+		return nil, err
 	}
 
 	brokersBytes, _, err := z.conn.Get(BROKERS.string())
 	if err != nil  {
-		return nil, pqerror.ZKRequestError{ZKErrStr:err.Error()}
-=======
-		z.logger.Error(err)
-		return nil, err
-	}
-
-	brokersBytes, _, err := z.conn.Get(BROKERS.string())
-	if err != nil {
-		z.logger.Error(err)
-		return nil, err
->>>>>>> dc08eb6f
+		err = pqerror.ZKRequestError{ZKErrStr:err.Error()}
+		z.logger.Error(err)
+		return nil, err
 	}
 
 	if len(brokersBytes) == 0 {
@@ -280,12 +228,9 @@
 	var brokers []string
 	err = gob.NewDecoder(buffer).Decode(&brokers)
 	if err != nil {
-<<<<<<< HEAD
-		return nil, pqerror.ZKDecodeFailError{}
-=======
-		z.logger.Error(err)
-		return nil, err
->>>>>>> dc08eb6f
+		err = pqerror.ZKDecodeFailError{}
+		z.logger.Error(err)
+		return nil, err
 	}
 
 	return brokers, nil
@@ -314,34 +259,25 @@
 	buffer := &bytes.Buffer{}
 	err = gob.NewEncoder(buffer).Encode(brokers)
 	if err != nil {
-<<<<<<< HEAD
-		return pqerror.ZKEncodeFailError{}
-=======
-		z.logger.Error(err)
-		return err
->>>>>>> dc08eb6f
+		err = pqerror.ZKEncodeFailError{}
+		z.logger.Error(err)
+		return err
 	}
 
 	bLock := zk.NewLock(z.conn, BROKERS_LOCK.string(), zk.WorldACL(zk.PermAll))
 	err = bLock.Lock()
 	defer bLock.Unlock()
 	if err != nil {
-<<<<<<< HEAD
-		return pqerror.ZKLockFailError{LockPath:BROKERS_LOCK.string(), ZKErrStr:err.Error()}
-=======
-		z.logger.Error(err)
-		return err
->>>>>>> dc08eb6f
+		err = pqerror.ZKLockFailError{LockPath:BROKERS_LOCK.string(), ZKErrStr:err.Error()}
+		z.logger.Error(err)
+		return err
 	}
 
 	_, err = z.conn.Set(BROKERS.string(), buffer.Bytes(), -1)
 	if err != nil {
-<<<<<<< HEAD
-		return pqerror.ZKRequestError{ZKErrStr:err.Error()}
-=======
-		z.logger.Error(err)
-		return err
->>>>>>> dc08eb6f
+		err = pqerror.ZKRequestError{ZKErrStr:err.Error()}
+		z.logger.Error(err)
+		return err
 	}
 
 	return nil
@@ -356,12 +292,9 @@
 
 	for _, topicBroker := range topicBrokers {
 		if topicBroker == server {
-<<<<<<< HEAD
-			return pqerror.ZKTargetAlreadyExistsError{Target:server}
-=======
-			z.logger.Info("topic broker already exists")
-			return nil
->>>>>>> dc08eb6f
+			err = pqerror.ZKTargetAlreadyExistsError{Target:server}
+			z.logger.Error(err)
+			return err
 		}
 	}
 
@@ -369,34 +302,25 @@
 	buffer := &bytes.Buffer{}
 	err = gob.NewEncoder(buffer).Encode(topicBrokers)
 	if err != nil {
-<<<<<<< HEAD
-		return pqerror.ZKEncodeFailError{}
-=======
-		z.logger.Error(err)
-		return err
->>>>>>> dc08eb6f
+		err = pqerror.ZKEncodeFailError{}
+		z.logger.Error(err)
+		return err
 	}
 
 	tLocks := zk.NewLock(z.conn, topicLockPath(topic), zk.WorldACL(zk.PermAll))
 	err = tLocks.Lock()
 	defer tLocks.Unlock()
 	if err != nil {
-<<<<<<< HEAD
-		return pqerror.ZKLockFailError{LockPath:topicLockPath(topic), ZKErrStr:err.Error()}
-=======
-		z.logger.Error(err)
-		return err
->>>>>>> dc08eb6f
+		err = pqerror.ZKLockFailError{LockPath:topicLockPath(topic), ZKErrStr:err.Error()}
+		z.logger.Error(err)
+		return err
 	}
 
 	_, err = z.conn.Set(topicPath(topic), buffer.Bytes(), -1)
 	if err != nil {
-<<<<<<< HEAD
-		return pqerror.ZKRequestError{ZKErrStr:err.Error()}
-=======
-		z.logger.Error(err)
-		return err
->>>>>>> dc08eb6f
+		err = pqerror.ZKRequestError{ZKErrStr:err.Error()}
+		z.logger.Error(err)
+		return err
 	}
 
 	return nil
@@ -407,22 +331,16 @@
 	err := tLock.Lock()
 	defer tLock.Unlock()
 	if err != nil {
-<<<<<<< HEAD
-		return nil, pqerror.ZKLockFailError{LockPath:topicLockPath(topic), ZKErrStr:err.Error()}
-=======
-		z.logger.Error(err)
-		return nil, err
->>>>>>> dc08eb6f
+		err = pqerror.ZKLockFailError{LockPath:topicLockPath(topic), ZKErrStr:err.Error()}
+		z.logger.Error(err)
+		return nil, err
 	}
 
 	brokersBytes, _, err := z.conn.Get(topicPath(topic))
 	if err != nil {
-<<<<<<< HEAD
-		return nil, pqerror.ZKRequestError{ZKErrStr:err.Error()}
-=======
-		z.logger.Error(err)
-		return nil, err
->>>>>>> dc08eb6f
+		err = pqerror.ZKRequestError{ZKErrStr:err.Error()}
+		z.logger.Error(err)
+		return nil, err
 	}
 	if len(brokersBytes) == 0 {
 		z.logger.Info("no broker exist")
@@ -435,12 +353,9 @@
 	var brokers []string
 	err = gob.NewDecoder(buffer).Decode(&brokers)
 	if err != nil {
-<<<<<<< HEAD
-		return nil, pqerror.ZKDecodeFailError{}
-=======
-		z.logger.Error(err)
-		return nil, err
->>>>>>> dc08eb6f
+		err = pqerror.ZKDecodeFailError{}
+		z.logger.Error(err)
+		return nil, err
 	}
 
 	return brokers, nil
@@ -463,45 +378,33 @@
 	}
 
 	if !found {
-<<<<<<< HEAD
-		return pqerror.ZKNothingToRemoveError{}
-=======
-		z.logger.Info("there is no broker to delete")
-		return nil
->>>>>>> dc08eb6f
+		err = pqerror.ZKNothingToRemoveError{}
+		z.logger.Error(err)
+		return err
 	}
 
 	buffer := &bytes.Buffer{}
 	err = gob.NewEncoder(buffer).Encode(brokers)
 	if err != nil {
-<<<<<<< HEAD
-		return pqerror.ZKEncodeFailError{}
-=======
-		z.logger.Error(err)
-		return err
->>>>>>> dc08eb6f
+		err = pqerror.ZKEncodeFailError{}
+		z.logger.Error(err)
+		return err
 	}
 
 	tLock := zk.NewLock(z.conn, topicLockPath(topic), zk.WorldACL(zk.PermAll))
 	err = tLock.Lock()
 	defer tLock.Unlock()
 	if err != nil {
-<<<<<<< HEAD
-		return pqerror.ZKLockFailError{LockPath:topicLockPath(topic), ZKErrStr:err.Error()}
-=======
-		z.logger.Error(err)
-		return err
->>>>>>> dc08eb6f
+		err = pqerror.ZKLockFailError{LockPath:topicLockPath(topic), ZKErrStr:err.Error()}
+		z.logger.Error(err)
+		return err
 	}
 
 	_, err = z.conn.Set(topicPath(topic), buffer.Bytes(), -1)
 	if err != nil {
-<<<<<<< HEAD
-		return pqerror.ZKRequestError{ZKErrStr:err.Error()}
-=======
-		z.logger.Error(err)
-		return err
->>>>>>> dc08eb6f
+		err = pqerror.ZKRequestError{ZKErrStr:err.Error()}
+		z.logger.Error(err)
+		return err
 	}
 
 	return nil
