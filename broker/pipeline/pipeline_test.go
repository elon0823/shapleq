package pipeline

import (
	"context"
	"errors"
<<<<<<< HEAD
	uuid "github.com/satori/go.uuid"
	"log"
=======
	"fmt"
>>>>>>> 91c2e187
	"sync"
	"testing"
	"time"
)

// Selector Pipe
type EvenOrOddPipe struct{
	caseCount int
	cases []func(interface{}) (interface{}, bool)
}

func isEven(input interface{}) (interface{}, bool){
	integer, ok := input.(int)
	if !ok {
		return nil, false
	}

	if integer % 2 == 0 {
		return integer, true
	} else {
		return nil, false
	}
}

func isOdd(input interface{}) (interface{}, bool){
	integer, ok := input.(int)
	if !ok {
		return nil, false
	}
	if integer % 2 == 1 {
		return integer, true
	} else {
		return nil, false
	}
}

func (e *EvenOrOddPipe) Build(caseFns ...interface{}) error {
	e.caseCount = 0
	for _, caseFn := range caseFns {
		fn, ok := caseFn.(func(input interface{}) (output interface{}, ok bool))
		if !ok {
			return errors.New("invalid case function to append")
		}
		e.caseCount++
		e.AddCase(fn)
	}
	return nil
}

func (e *EvenOrOddPipe) AddCase(caseFn func(input interface{}) (output interface{}, ok bool)) {
	e.cases = append(e.cases, caseFn)
}

func (e *EvenOrOddPipe) Ready(ctx context.Context,
	inStream <-chan interface{}, wg *sync.WaitGroup) (
	[]<-chan interface{}, <-chan error, error) {

	if len(e.cases) != e.caseCount {
		return nil, nil, errors.New("not enough cases to prepare pipe")
	}

	outStreams := make([]chan interface{}, e.caseCount)
	errCh := make(chan error)

	for i := 0; i < e.caseCount; i++ {
		outStreams[i] = make(chan interface{})
	}

	wg.Add(1)
	go func() {
		defer wg.Done()
		defer close(errCh)
		defer func() {
			for _, outStream := range outStreams {
				close(outStream)
			}
		}()

		for in := range inStream {
			done := false
			for i, caseFn := range e.cases {
				out, ok := caseFn(in)
				if ok {
					outStreams[i] <- out
					done = true
					break
				}
			}

			if !done {
				errCh <- errors.New("input does not match with any cases")
				return
			}

			select {
			case <- ctx.Done():
				return
			default:
			}
		}
	}()

	tempStreams := make([]<-chan interface{}, e.caseCount)
	for i := 0; i < e.caseCount; i++ {
		tempStreams[i] = outStreams[i]
	}

	return tempStreams, errCh, nil
}

// Versatile Pipe
type AddPipe struct{
	additive int
}

func (a *AddPipe) Build(in ...interface{}) error {
	var ok bool
	a.additive, ok = in[0].(int)
	if !ok {
		return errors.New("type casting failed")
	}
	return nil
}

func (a *AddPipe) Ready(ctx context.Context, inStream <-chan interface{}, wg *sync.WaitGroup) (
	<-chan interface{}, <-chan error, error) {
	outStream := make(chan interface{})
	errCh := make(chan error)

	wg.Add(1)
	go func() {
		defer wg.Done()
		defer close(outStream)
		defer close(errCh)

		for in := range inStream {
			select {
			case <- ctx.Done():
				return
			case outStream <- in.(int) + a.additive:
			}
		}
	}()

	return outStream, errCh, nil
}

<<<<<<< HEAD
// Sink Pipe
type Printer struct{
}

func (p *Printer) Build(in ...interface{}) error {
	return nil
}

func (p *Printer) Ready(ctx context.Context, inStream <-chan interface{}, flowed *sync.Cond, wg *sync.WaitGroup) (
	<-chan error, error) {
	errCh := make(chan error)

	wg.Add(1)
	go func() {
		wg.Done()
		defer close(errCh)
		flowed.L.Lock()
		flowed.Wait()
		flowed.L.Unlock()

		for in := range inStream {
			select {
			case <- ctx.Done():
				return
			default:
				log.Println(in.(int))
			}
		}
	}()

	return errCh, nil
}


func TestPipeline_Add(t *testing.T) {
	pipeline := NewPipeline()
=======
>>>>>>> 91c2e187

func TestPipeline_Flow(t *testing.T) {
	inlet := make(chan interface{})
	defer close(inlet)
	pipeline := NewPipeline(inlet)

	var add1, add2, evenOrOdd, zip Pipe
	var err error
	
	evenOrOdd = &EvenOrOddPipe{}
	err = evenOrOdd.Build(isEven, isOdd)
	if err != nil {
		t.Error("Building even or odd pipe failed")
	}

	add1 = &AddPipe{}
	additive := 1
	err = add1.Build(additive)
	if err != nil {
		t.Error("Building add 1 pipe failed")
	}

	add2 = &AddPipe{}
	additive = 2
	err = add2.Build(additive)
	if err != nil {
		t.Error("Building add 2 pipe failed")
	}

	zip = &ZipPipe{}
	zip.Build()

	//ctx, _ := context.WithTimeout(context.Background(), time.Second * 3)
	ctx, cancelFunc := context.WithTimeout(context.Background(), time.Second * 5)
	defer cancelFunc()

	evenOrOddPipe := NewPipe("even or odd", &evenOrOdd)
	err = pipeline.Add(ctx, evenOrOddPipe, inlet)
	if err != nil {
		t.Error(err)
	}

	addPipe1 := NewPipe("add", &add1)
	err = pipeline.Add(ctx, addPipe1, evenOrOddPipe.Outlets[0])
	if err != nil {
		t.Error("Adding add pipe failed")
	}

	addPipe2 := NewPipe("add", &add2)
	err = pipeline.Add(ctx, addPipe2, evenOrOddPipe.Outlets[1])
	if err != nil {
		t.Error("Adding add pipe failed")
	}

	zipPipe := NewPipe("zip", &zip)
	err = pipeline.Add(ctx, zipPipe, addPipe1.Outlets[0], addPipe2.Outlets[0])
	if err != nil {
		t.Error("Adding even zip pipe failed")
	}

	fmt.Println(zipPipe.Outlets[0])
	fmt.Println(pipeline.outlets[0])

	integers := []interface{}{1, 2, 3, 4}
	pipeline.Flow(ctx, 0, integers...)

	go func () {
		for out := range pipeline.Take(ctx, 0, 2) {
			if out.(int) != 3 {
				t.Error("does not match expected value")
			}
		}

		for out := range pipeline.Take(ctx, 0, 2) {
			if out.(int) != 5 {
				t.Error("does not match expected value")
			}
		}
	}()

	err = pipeline.Wait(ctx)
	if err != nil {
		cancelFunc()
		t.Error("Error occurred during flow")
	}
}<|MERGE_RESOLUTION|>--- conflicted
+++ resolved
@@ -3,42 +3,36 @@
 import (
 	"context"
 	"errors"
-<<<<<<< HEAD
-	uuid "github.com/satori/go.uuid"
-	"log"
-=======
-	"fmt"
->>>>>>> 91c2e187
 	"sync"
 	"testing"
 	"time"
 )
 
 // Selector Pipe
-type EvenOrOddPipe struct{
+type EvenOrOddPipe struct {
 	caseCount int
-	cases []func(interface{}) (interface{}, bool)
-}
-
-func isEven(input interface{}) (interface{}, bool){
+	cases     []func(interface{}) (interface{}, bool)
+}
+
+func isEven(input interface{}) (interface{}, bool) {
 	integer, ok := input.(int)
 	if !ok {
 		return nil, false
 	}
 
-	if integer % 2 == 0 {
+	if integer%2 == 0 {
 		return integer, true
 	} else {
 		return nil, false
 	}
 }
 
-func isOdd(input interface{}) (interface{}, bool){
+func isOdd(input interface{}) (interface{}, bool) {
 	integer, ok := input.(int)
 	if !ok {
 		return nil, false
 	}
-	if integer % 2 == 1 {
+	if integer%2 == 1 {
 		return integer, true
 	} else {
 		return nil, false
@@ -104,7 +98,7 @@
 			}
 
 			select {
-			case <- ctx.Done():
+			case <-ctx.Done():
 				return
 			default:
 			}
@@ -120,7 +114,7 @@
 }
 
 // Versatile Pipe
-type AddPipe struct{
+type AddPipe struct {
 	additive int
 }
 
@@ -146,7 +140,7 @@
 
 		for in := range inStream {
 			select {
-			case <- ctx.Done():
+			case <-ctx.Done():
 				return
 			case outStream <- in.(int) + a.additive:
 			}
@@ -155,46 +149,6 @@
 
 	return outStream, errCh, nil
 }
-
-<<<<<<< HEAD
-// Sink Pipe
-type Printer struct{
-}
-
-func (p *Printer) Build(in ...interface{}) error {
-	return nil
-}
-
-func (p *Printer) Ready(ctx context.Context, inStream <-chan interface{}, flowed *sync.Cond, wg *sync.WaitGroup) (
-	<-chan error, error) {
-	errCh := make(chan error)
-
-	wg.Add(1)
-	go func() {
-		wg.Done()
-		defer close(errCh)
-		flowed.L.Lock()
-		flowed.Wait()
-		flowed.L.Unlock()
-
-		for in := range inStream {
-			select {
-			case <- ctx.Done():
-				return
-			default:
-				log.Println(in.(int))
-			}
-		}
-	}()
-
-	return errCh, nil
-}
-
-
-func TestPipeline_Add(t *testing.T) {
-	pipeline := NewPipeline()
-=======
->>>>>>> 91c2e187
 
 func TestPipeline_Flow(t *testing.T) {
 	inlet := make(chan interface{})
@@ -203,7 +157,7 @@
 
 	var add1, add2, evenOrOdd, zip Pipe
 	var err error
-	
+
 	evenOrOdd = &EvenOrOddPipe{}
 	err = evenOrOdd.Build(isEven, isOdd)
 	if err != nil {
@@ -228,7 +182,7 @@
 	zip.Build()
 
 	//ctx, _ := context.WithTimeout(context.Background(), time.Second * 3)
-	ctx, cancelFunc := context.WithTimeout(context.Background(), time.Second * 5)
+	ctx, cancelFunc := context.WithTimeout(context.Background(), time.Second*5)
 	defer cancelFunc()
 
 	evenOrOddPipe := NewPipe("even or odd", &evenOrOdd)
@@ -255,13 +209,10 @@
 		t.Error("Adding even zip pipe failed")
 	}
 
-	fmt.Println(zipPipe.Outlets[0])
-	fmt.Println(pipeline.outlets[0])
-
 	integers := []interface{}{1, 2, 3, 4}
 	pipeline.Flow(ctx, 0, integers...)
 
-	go func () {
+	go func() {
 		for out := range pipeline.Take(ctx, 0, 2) {
 			if out.(int) != 3 {
 				t.Error("does not match expected value")
