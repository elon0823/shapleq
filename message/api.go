--- conflicted
+++ resolved
@@ -79,8 +79,7 @@
 		PartitionId: 1, Offset: 0,
 	}
 
-<<<<<<< HEAD
-	return &paustqproto.FetchResponse{Magic: -1, Partition: partition, Data: data, LastOffset: lastOffset}
+	return &paustqproto.FetchResponse{Magic: -1, Partition: partition, Data: data, LastOffset: lastOffset, Offset: offset}
 }
 
 func NewPingMsg(msg string, brokerId uint64) *paustqproto.Ping {
@@ -97,7 +96,4 @@
 
 func NewShutdownBrokerResponseMsg() *paustqproto.ShutdownBrokerResponse {
 	return &paustqproto.ShutdownBrokerResponse{Magic: -1}
-=======
-	return &paustqproto.FetchResponse{Magic: -1, Partition: partition, Data: data, LastOffset: lastOffset, Offset: offset}
->>>>>>> 71ce29fd
 }