package zookeeper

import (
	"bytes"
	"encoding/gob"
	"fmt"
	"github.com/paust-team/shapleq/broker/internals"
	logger "github.com/paust-team/shapleq/log"
	"github.com/paust-team/shapleq/pqerror"
	"github.com/paust-team/shapleq/zookeeper/constants"
	"github.com/samuel/go-zookeeper/zk"
	"time"
)

type ZKClient struct {
	zkAddr  string
	conn    *zk.Conn
	timeout int
	logger  *logger.QLogger
}

func NewZKClient(zkAddr string, timeout int) *ZKClient {
	return &ZKClient{
		zkAddr:  zkAddr,
		timeout: timeout,
		conn:    nil,
		logger:  logger.NewQLogger("ZkClient", logger.Info),
	}
}

func (z *ZKClient) WithLogger(logger *logger.QLogger) *ZKClient {
	z.logger.Inherit(logger)
	return z
}

func (z *ZKClient) Connect() error {
	var err error

	z.conn, _, err = zk.Connect([]string{z.zkAddr}, time.Millisecond*time.Duration(z.timeout), zk.WithLogger(z.logger))
	if err != nil {
		err = pqerror.ZKConnectionError{ZKAddr: z.zkAddr}
		z.logger.Error(err)
		return err
	}
	return nil
}

func (z *ZKClient) Close() {
	z.conn.Close()
}

func (z *ZKClient) CreatePathsIfNotExist() error {
	paths := []constants.ZKPath{constants.SHAPLEQ, constants.BROKERS, constants.TOPICS, constants.TOPIC_BROKERS}
	for _, path := range paths {
		err := z.createPathIfNotExists(path)
		if err != nil {
			z.logger.Error(err)
			return err
		}
	}
	return nil
}

func (z *ZKClient) createPathIfNotExists(path constants.ZKPath) error {
	_, err := z.conn.Create(path.String(), []byte{}, 0, zk.WorldACL(zk.PermAll))
	if err != nil && err != zk.ErrNodeExists {
		err = pqerror.ZKRequestError{ZKErrStr: err.Error()}
		z.logger.Error(err)
		return err
	}

	return nil
}

func topicPath(topic string) string {
	return constants.TOPICS.String() + "/" + topic
}

func topicLockPath(topic string) string {
	return fmt.Sprintf("/topics-%s-lock", topic)
}

func (z *ZKClient) AddTopic(topic string, topicMeta *internals.TopicMeta) error {
	tLock := zk.NewLock(z.conn, constants.TOPICS_LOCK.String(), zk.WorldACL(zk.PermAll))
	err := tLock.Lock()
	defer tLock.Unlock()
	if err != nil {
		err = pqerror.ZKLockFailError{LockPath: constants.TOPICS_LOCK.String(), ZKErrStr: err.Error()}
		z.logger.Error(err)
		return err
	}

	_, err = z.conn.Create(topicPath(topic), topicMeta.Data(), 0, zk.WorldACL(zk.PermAll))
	if err != nil {
		if err == zk.ErrNodeExists {
			z.logger.Info(pqerror.ZKTargetAlreadyExistsError{Target: topicPath(topic)})
			return nil
		} else {
			z.logger.Error(pqerror.ZKRequestError{ZKErrStr: err.Error()})
		}

		return err
	}
	return nil
}

func (z *ZKClient) GetTopic(topic string) (*internals.TopicMeta, error) {
	tLock := zk.NewLock(z.conn, constants.TOPICS_LOCK.String(), zk.WorldACL(zk.PermAll))
	err := tLock.Lock()
	defer tLock.Unlock()
	if err != nil {
		err = pqerror.ZKLockFailError{LockPath: constants.TOPICS_LOCK.String(), ZKErrStr: err.Error()}
		z.logger.Error(err)
		return nil, err
	}

	topicBytes, _, err := z.conn.Get(topicPath(topic))
	if err != nil {
<<<<<<< HEAD
		z.logger.Error(pqerror.ZKRequestError{ZKErrStr: err.Error()})
=======
		if err == zk.ErrNoNode {
			err = pqerror.TopicNotExistError{Topic: topic}
		} else {
			err = pqerror.ZKRequestError{ZKErrStr: err.Error()}
		}
		z.logger.Error(err)
>>>>>>> 48486380
		return nil, err
	}

	return internals.NewTopicMeta(topicBytes), nil
}

func (z *ZKClient) GetTopics() ([]string, error) {
	tLock := zk.NewLock(z.conn, constants.TOPICS_LOCK.String(), zk.WorldACL(zk.PermAll))
	err := tLock.Lock()
	defer tLock.Unlock()
	if err != nil {
		err = pqerror.ZKLockFailError{LockPath: constants.TOPICS_LOCK.String(), ZKErrStr: err.Error()}
		z.logger.Error(err)
		return nil, err
	}

	topics, _, err := z.conn.Children(constants.TOPICS.String())
	if err != nil {
		err = pqerror.ZKRequestError{ZKErrStr: err.Error()}
		z.logger.Error(err)
		return nil, err
	}

	if len(topics) > 0 {
		return topics, nil
	}
	return nil, nil
}

func (z *ZKClient) RemoveTopic(topic string) error {
	tLock := zk.NewLock(z.conn, constants.TOPICS_LOCK.String(), zk.WorldACL(zk.PermAll))
	err := tLock.Lock()
	defer tLock.Unlock()
	if err != nil {
		err = pqerror.ZKLockFailError{LockPath: constants.TOPICS_LOCK.String(), ZKErrStr: err.Error()}
		z.logger.Error(err)
		return err
	}

	if err = z.conn.Delete(topicPath(topic), -1); err != nil {
		err = pqerror.ZKRequestError{ZKErrStr: err.Error()}
		z.logger.Error(err)
		return err
	}

	return nil
}

func (z *ZKClient) AddBroker(server string) error {
	var brokers []string
	var err error

	brokers, err = z.GetBrokers()
	if err != nil {
		z.logger.Error(err)
		return err
	}

	for _, broker := range brokers {
		if broker == server {
			z.logger.Info("broker already exists")
			return nil
		}
	}

	brokers = append(brokers, server)
	buffer := &bytes.Buffer{}
	err = gob.NewEncoder(buffer).Encode(brokers)
	if err != nil {
		err = pqerror.ZKEncodeFailError{}
		z.logger.Error(err)
		return err
	}

	bLock := zk.NewLock(z.conn, constants.BROKERS_LOCK.String(), zk.WorldACL(zk.PermAll))
	err = bLock.Lock()
	defer bLock.Unlock()
	if err != nil {
		err = pqerror.ZKLockFailError{LockPath: constants.BROKERS_LOCK.String(), ZKErrStr: err.Error()}
		z.logger.Error(err)
		return err
	}

	_, err = z.conn.Set(constants.BROKERS.String(), buffer.Bytes(), -1)
	if err != nil {
		err = pqerror.ZKRequestError{ZKErrStr: err.Error()}
		z.logger.Error(err)
		return err
	}

	return nil
}

func (z *ZKClient) GetBrokers() ([]string, error) {
	bLock := zk.NewLock(z.conn, constants.BROKERS_LOCK.String(), zk.WorldACL(zk.PermAll))
	err := bLock.Lock()
	defer bLock.Unlock()
	if err != nil {
		err = pqerror.ZKLockFailError{LockPath: constants.BROKERS_LOCK.String(), ZKErrStr: err.Error()}
		z.logger.Error(err)
		return nil, err
	}

	brokersBytes, _, err := z.conn.Get(constants.BROKERS.String())
	if err != nil {
		err = pqerror.ZKRequestError{ZKErrStr: err.Error()}
		z.logger.Error(err)
		return nil, err
	}

	if len(brokersBytes) == 0 {
		z.logger.Info("no broker exist")
		return nil, nil
	}

	buffer := &bytes.Buffer{}
	buffer.Write(brokersBytes)

	var brokers []string
	err = gob.NewDecoder(buffer).Decode(&brokers)
	if err != nil {
		err = pqerror.ZKDecodeFailError{}
		z.logger.Error(err)
		return nil, err
	}

	return brokers, nil
}

func (z *ZKClient) RemoveBroker(server string) error {
	brokers, err := z.GetBrokers()
	if err != nil {
		z.logger.Error(err)
		return err
	}

	found := false
	for i, broker := range brokers {
		if broker == server {
			brokers = append(brokers[:i], brokers[i+1:]...)
			found = true
			break
		}
	}

	if found == false {
		return pqerror.ZKNothingToRemoveError{}
	}

	buffer := &bytes.Buffer{}
	err = gob.NewEncoder(buffer).Encode(brokers)
	if err != nil {
		err = pqerror.ZKEncodeFailError{}
		z.logger.Error(err)
		return err
	}

	bLock := zk.NewLock(z.conn, constants.BROKERS_LOCK.String(), zk.WorldACL(zk.PermAll))
	err = bLock.Lock()
	defer bLock.Unlock()
	if err != nil {
		err = pqerror.ZKLockFailError{LockPath: constants.BROKERS_LOCK.String(), ZKErrStr: err.Error()}
		z.logger.Error(err)
		return err
	}

	_, err = z.conn.Set(constants.BROKERS.String(), buffer.Bytes(), -1)
	if err != nil {
		err = pqerror.ZKRequestError{ZKErrStr: err.Error()}
		z.logger.Error(err)
		return err
	}

	return nil
}

func (z *ZKClient) AddTopicBroker(topic string, server string) error {
	topicBrokers, err := z.GetTopicBrokers(topic)
	if err != nil {
		z.logger.Error(err)
		return err
	}

	for _, topicBroker := range topicBrokers {
		if topicBroker == server {
			z.logger.Info(pqerror.ZKTargetAlreadyExistsError{Target: server})
			return nil
		}
	}

	topicBrokers = append(topicBrokers, server)
	buffer := &bytes.Buffer{}
	err = gob.NewEncoder(buffer).Encode(topicBrokers)
	if err != nil {
		err = pqerror.ZKEncodeFailError{}
		z.logger.Error(err)
		return err
	}

	tLocks := zk.NewLock(z.conn, constants.TOPIC_BROKERS_LOCK.String(), zk.WorldACL(zk.PermAll))
	err = tLocks.Lock()
	defer tLocks.Unlock()
	if err != nil {
		err = pqerror.ZKLockFailError{LockPath: constants.TOPIC_BROKERS_LOCK.String(), ZKErrStr: err.Error()}
		z.logger.Error(err)
		return err
	}

	_, err = z.conn.Set(constants.TOPIC_BROKERS.String(), buffer.Bytes(), -1)
	if err != nil {
		err = pqerror.ZKRequestError{ZKErrStr: err.Error()}
		z.logger.Error(err)
		return err
	}

	return nil
}

func (z *ZKClient) GetTopicBrokers(topic string) ([]string, error) {
	tLock := zk.NewLock(z.conn, constants.TOPIC_BROKERS_LOCK.String(), zk.WorldACL(zk.PermAll))
	err := tLock.Lock()
	defer tLock.Unlock()
	if err != nil {
		err = pqerror.ZKLockFailError{LockPath: constants.TOPIC_BROKERS_LOCK.String(), ZKErrStr: err.Error()}
		z.logger.Error(err)
		return nil, err
	}

	brokersBytes, _, err := z.conn.Get(constants.TOPIC_BROKERS.String())
	if err != nil {
		err = pqerror.ZKRequestError{ZKErrStr: err.Error()}
		z.logger.Error(err)
		return nil, err
	}
	if len(brokersBytes) == 0 {
		z.logger.Info("no broker exist")
		return nil, nil
	}

	buffer := &bytes.Buffer{}
	buffer.Write(brokersBytes)

	var brokers []string
	err = gob.NewDecoder(buffer).Decode(&brokers)
	if err != nil {
		err = pqerror.ZKDecodeFailError{}
		z.logger.Error(err)
		return nil, err
	}

	return brokers, nil
}

func (z *ZKClient) RemoveTopicBroker(topic string, server string) error {
	brokers, err := z.GetTopicBrokers(topic)
	if err != nil {
		z.logger.Error(err)
		return err
	}

	found := false
	for i, broker := range brokers {
		if broker == server {
			brokers = append(brokers[:i], brokers[i+1:]...)
			found = true
			break
		}
	}

	if !found {
		err = pqerror.ZKNothingToRemoveError{}
		z.logger.Error(err)
		return err
	}

	buffer := &bytes.Buffer{}
	err = gob.NewEncoder(buffer).Encode(brokers)
	if err != nil {
		err = pqerror.ZKEncodeFailError{}
		z.logger.Error(err)
		return err
	}

	tLock := zk.NewLock(z.conn, constants.TOPIC_BROKERS_LOCK.String(), zk.WorldACL(zk.PermAll))
	err = tLock.Lock()
	defer tLock.Unlock()
	if err != nil {
		err = pqerror.ZKLockFailError{LockPath: constants.TOPIC_BROKERS_LOCK.String(), ZKErrStr: err.Error()}
		z.logger.Error(err)
		return err
	}

	_, err = z.conn.Set(constants.TOPIC_BROKERS.String(), buffer.Bytes(), -1)
	if err != nil {
		err = pqerror.ZKRequestError{ZKErrStr: err.Error()}
		z.logger.Error(err)
		return err
	}

	return nil
}

// for testing
func (z *ZKClient) RemoveAllPath() {
	topics, err := z.GetTopics()
	if err != nil {
		z.logger.Error(err)
		return
	}
	if topics != nil {
		for _, topic := range topics {
			z.conn.Delete(topicPath(topic), -1)
		}
	}

	err = z.conn.Delete(constants.TOPICS.String(), -1)
	if err != nil {
		z.logger.Errorf("failed to delete path %s - %s ", constants.TOPICS.String(), err)
	}
	err = z.conn.Delete(constants.BROKERS.String(), -1)
	if err != nil {
		z.logger.Errorf("failed to delete path %s - %s ", constants.BROKERS.String(), err)
	}
	err = z.conn.Delete(constants.TOPIC_BROKERS.String(), -1)
	if err != nil {
		z.logger.Errorf("failed to delete path %s - %s ", constants.TOPIC_BROKERS.String(), err)
	}
	err = z.conn.Delete(constants.BROKERS_LOCK.String(), -1)
	if err != nil {
		z.logger.Errorf("failed to delete path %s - %s ", constants.BROKERS_LOCK.String(), err)
	}
	err = z.conn.Delete(constants.TOPICS_LOCK.String(), -1)
	if err != nil {
		z.logger.Errorf("failed to delete path %s - %s ", constants.TOPICS_LOCK.String(), err)
	}
	err = z.conn.Delete(constants.TOPIC_BROKERS_LOCK.String(), -1)
	if err != nil {
		z.logger.Errorf("failed to delete path %s - %s ", constants.TOPIC_BROKERS_LOCK.String(), err)
	}
	err = z.conn.Delete(constants.SHAPLEQ.String(), -1)
	if err != nil {
		z.logger.Errorf("failed to delete path %s - %s ", constants.SHAPLEQ.String(), err)
	}
}<|MERGE_RESOLUTION|>--- conflicted
+++ resolved
@@ -116,16 +116,12 @@
 
 	topicBytes, _, err := z.conn.Get(topicPath(topic))
 	if err != nil {
-<<<<<<< HEAD
-		z.logger.Error(pqerror.ZKRequestError{ZKErrStr: err.Error()})
-=======
 		if err == zk.ErrNoNode {
 			err = pqerror.TopicNotExistError{Topic: topic}
 		} else {
 			err = pqerror.ZKRequestError{ZKErrStr: err.Error()}
 		}
 		z.logger.Error(err)
->>>>>>> 48486380
 		return nil, err
 	}
 
