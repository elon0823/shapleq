--- conflicted
+++ resolved
@@ -2,12 +2,7 @@
 
 import (
 	"context"
-<<<<<<< HEAD
 	"github.com/paust-team/paustq/broker/internals"
-=======
-	"fmt"
-	"github.com/paust-team/paustq/broker/network"
->>>>>>> d892b5f0
 	"github.com/paust-team/paustq/broker/storage"
 	"github.com/paust-team/paustq/message"
 	"github.com/paust-team/paustq/pqerror"
@@ -68,21 +63,13 @@
 
 		for in := range inStream {
 			topic := p.session.Topic()
-<<<<<<< HEAD
-			if p.session.State() != internals.ON_PUBLISH {
-				err := p.session.SetState(internals.ON_PUBLISH)
-				if err != nil {
-					errCh <- err
-					return
-=======
 			once.Do(func() {
-				if p.session.State() != network.ON_PUBLISH {
-					err := p.session.SetState(network.ON_PUBLISH)
+				if p.session.State() != internals.ON_PUBLISH {
+					err := p.session.SetState(internals.ON_PUBLISH)
 					if err != nil {
 						errCh <- err
 						return
 					}
->>>>>>> d892b5f0
 				}
 			})
 
@@ -98,7 +85,6 @@
 
 			offset := uint64(atomic.AddInt64(&topic.Size, 1) - 1)
 			err := p.db.PutRecord(topic.Name(), offset, req.Data)
-			fmt.Println("DATA:", req.Data, "OFFSET:", offset)
 			if err != nil {
 				errCh <- err
 				return
