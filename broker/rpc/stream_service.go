--- conflicted
+++ resolved
@@ -13,7 +13,6 @@
 
 type StreamServiceServer struct {
 	DB       *storage.QRocksDB
-	pipeLine *pipeline.Pipeline
 	Topic    *internals.Topic
 }
 
@@ -32,19 +31,19 @@
 
 	inlet := make(chan interface{})
 	defer close(inlet)
-	err, pl := NewStreamPipeline(ctx, sess, s.DB, inlet)
+	err, pl := NewPipelineBase(ctx, sess, s.DB, inlet)
 	if err != nil {
 		return err
 	}
 
 	var msg *message.QMessage
 	go func() {
+		defer cancelFunc()
 		for {
 			if msg, err = sock.Read(); err != nil {
 				return
 			}
 			if msg == nil {
-				cancelFunc()
 				return
 			}
 			pl.Flow(ctx, 0, msg)
@@ -52,6 +51,7 @@
 	}()
 
 	go func() {
+		defer cancelFunc()
 		for outMsg := range pl.Take(ctx, 0, 0) {
 			err = sock.Write(outMsg.(*message.QMessage), 1024)
 			if err != nil {
@@ -68,7 +68,7 @@
 	return nil
 }
 
-func NewStreamPipeline(ctx context.Context, sess *network.Session, db *storage.QRocksDB, inlet chan interface{}) (error, *pipeline.Pipeline) {
+func NewPipelineBase(ctx context.Context, sess *network.Session, db *storage.QRocksDB, inlet chan interface{}) (error, *pipeline.Pipeline) {
 	// build pipeline
 	var dispatcher, connector, fetcher, putter, zipper pipeline.Pipe
 	var err error
@@ -124,39 +124,7 @@
 		return err, nil
 	}
 	if err = pl.Add(ctx, zipPipe, connectPipe.Outlets[0], fetchPipe.Outlets[0], putPipe.Outlets[0]); err != nil {
-<<<<<<< HEAD
-		return err
-	}
-
-	var msg *message.QMessage
-	go func() {
-		for {
-			if msg, err = sock.Read(); err != nil {
-				return
-			}
-			if msg == nil {
-				return
-			}
-			pl.Flow(ctx, 0, msg)
-		}
-	}()
-
-	go func() {
-		for outMsg := range pl.Take(ctx, 0, 0) {
-			err = sock.Write(outMsg.(*message.QMessage))
-			if err != nil {
-				cancelFunc()
-				return
-			}
-		}
-	}()
-
-	err = pl.Wait(ctx)
-	if err != nil {
-		return err
-=======
 		return err, nil
->>>>>>> ef5051dc
 	}
 
 	return nil, pl
