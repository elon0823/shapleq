--- conflicted
+++ resolved
@@ -114,26 +114,6 @@
 
 func (p *Pipeline) Wait(ctx context.Context) error {
 	errCh := MergeErrors(p.errChannels...)
-<<<<<<< HEAD
-=======
-
-	// Before
-	//for err := range errCh {
-	//	if err != nil {
-	//		// guarantee all pipes are done if an error occurred
-	//		p.wg.Wait()
-	//		return err
-	//	}
-	//
-	//	select {
-	//	case <-ctx.Done():
-	//		return nil
-	//	default:
-	//	}
-	//}
-
-	// After
->>>>>>> ef5051dc
 	for {
 		select {
 		case <-ctx.Done():
@@ -146,12 +126,6 @@
 			}
 		}
 	}
-<<<<<<< HEAD
-=======
-
-
-	return nil
->>>>>>> ef5051dc
 }
 
 func (p *Pipeline) Take(ctx context.Context, outletIndex int, num int) <-chan interface{} {
