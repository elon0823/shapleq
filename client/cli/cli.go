--- conflicted
+++ resolved
@@ -1,26 +1,18 @@
 package cli
 
 import (
-<<<<<<< HEAD
-=======
+
 	"fmt"
 	"github.com/paust-team/paustq/common"
->>>>>>> dc08eb6f
 	"github.com/spf13/cobra"
 	"os"
 )
 
 var (
-<<<<<<< HEAD
-	bootstrapServer string
-	logLevel        string
-	timeout         uint8
-=======
 	zkAddr     string
 	logLevel   string
 	timeout    uint8
 	brokerPort uint16
->>>>>>> dc08eb6f
 )
 
 var paustQClientCmd = &cobra.Command{
@@ -29,17 +21,10 @@
 }
 
 func Main() {
-
-<<<<<<< HEAD
-	paustQClientCmd.Flags().StringVarP(&bootstrapServer, "bootstrap-broker", "b", "localhost:9000", "set bootstrap broker end-point")
-	paustQClientCmd.Flags().StringVarP(&logLevel, "log-level", "l", "info", "set log level [debug|info|error|none]")
-	paustQClientCmd.Flags().Uint8VarP(&timeout, "timeout", "t", 3, "set connection timeout(sec)")
-=======
 	paustQClientCmd.PersistentFlags().StringVarP(&zkAddr, "zk-addr", "z", "127.0.0.1", "set zookeeper host ip address")
 	paustQClientCmd.PersistentFlags().Uint16Var(&brokerPort, "broker-port", common.DefaultBrokerPort, "default broker port")
 	paustQClientCmd.PersistentFlags().StringVarP(&logLevel, "log-level", "l", "info", "set log level [debug|info|error|none]")
 	paustQClientCmd.PersistentFlags().Uint8VarP(&timeout, "timeout", "t", 3, "set connection timeout(sec)")
->>>>>>> dc08eb6f
 
 	paustQClientCmd.AddCommand(
 		NewHeartbeatCmd(),
