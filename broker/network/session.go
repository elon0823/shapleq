--- conflicted
+++ resolved
@@ -22,22 +22,22 @@
 	ON_SUBSCRIBE
 )
 
-var stateTransition = map[SessionStateType][]SessionStateType {
-	NONE: {NONE, READY},
-	READY: {NONE, READY, ON_PUBLISH, ON_SUBSCRIBE},
-	ON_PUBLISH: {NONE, READY},
+var stateTransition = map[SessionStateType][]SessionStateType{
+	NONE:         {NONE, READY},
+	READY:        {NONE, READY, ON_PUBLISH, ON_SUBSCRIBE},
+	ON_PUBLISH:   {NONE, READY},
 	ON_SUBSCRIBE: {NONE, READY},
 }
 
 type Session struct {
-	state SessionState
-	sessType  paustq_proto.SessionType
-	topic     *internals.Topic
-	rTimeout  time.Duration
-	wTimeout  time.Duration
+	state    SessionState
+	sessType paustq_proto.SessionType
+	topic    *internals.Topic
+	rTimeout time.Duration
+	wTimeout time.Duration
 }
 
-func NewSession() *Session{
+func NewSession() *Session {
 	return &Session{
 		state: SessionState{
 			sync.Mutex{}, NONE,
@@ -75,72 +75,6 @@
 	return s.State() == NONE
 }
 
-<<<<<<< HEAD
-func (s *Session) Read() (*message.QMessage, error) {
-	return s.sock.Read()
-}
-
-func (s *Session) Write(msg *message.QMessage, maxBufferSize uint32) error {
-	return s.sock.Write(msg, maxBufferSize)
-}
-
-
-/*
-func (s *Session) Read(ctx context.Context) (<-chan any.Any, <-chan error){
-	anyStream := make(chan any.Any)
-	errCh := make(chan error)
-	var data []byte
-	recvBuf := make([]byte, 4 * 1024)
-	processed := 0
-
-	func() {
-		defer close(anyStream)
-		defer close(errCh)
-		for {
-			err := s.conn.SetReadDeadline(time.Now().Add(s.rTimeout))
-			if err != nil {
-				errCh <- err
-				return
-			}
-			n, err := s.conn.Read(recvBuf)
-			if err != nil {
-				errCh <- err
-				return
-			}
-			// To Do: handle checksum error
-			if msg, err := message.Deserialize(data[:processed]); err != nil {
-				pb := any.Any{}
-				err = proto.Unmarshal(msg, &pb)
-				if err != nil {
-					errCh <- err
-					return
-				}
-				anyStream <- pb
-				processed = int(unsafe.Sizeof(&Header{})) + len(msg)
-				data = data[processed:]
-				processed = 0
-			}
-
-			select {
-			case <- ctx.Done():
-				return
-			default:
-				data = append(data, recvBuf[:n]...)
-				processed += n
-				recvBuf = recvBuf[:0]
-			}
-		}
-	}()
-
-	return anyStream, errCh
-}
-func (s Session) Write(ctx context.Context, data []byte) error {
-	return nil
-}
-*/
-
-=======
->>>>>>> 91c2e187
 func (s *Session) SetState(nextState SessionStateType) error {
 	contains := func(states []SessionStateType, state SessionStateType) bool {
 		for _, s := range states {
