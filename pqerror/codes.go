package pqerror

type PQCode uint32

const (
	//  00 - successful completion
	Success PQCode = 0x0000

	// 01 - msg or field error
	ErrInvalidMsgType     = 0x0100
	ErrInvalidStartOffset = 0x0101

	// 02 - zookeeper related error
<<<<<<< HEAD
	ErrZKConnection = 0x0200
=======
	ErrZKConnectionFail      = 0x0200
>>>>>>> 42a7be75
	ErrZKTargetAlreadyExists = 0x0201
	ErrZKOperate             = 0x0202
	ErrTopicBrokersNotExist  = 0x0203
	ErrZKLockFail            = 0x0204
	ErrZKEncodeFail          = 0x0205
	ErrZKDecodeFail          = 0x0206
	ErrZKNothingToRemove     = 0x0207

	// 03 - rocksdb related error
	ErrDBOperate = 0x0300

	// 10 - broker internal error
	ErrInternal = 0x1000
)<|MERGE_RESOLUTION|>--- conflicted
+++ resolved
@@ -11,11 +11,7 @@
 	ErrInvalidStartOffset = 0x0101
 
 	// 02 - zookeeper related error
-<<<<<<< HEAD
 	ErrZKConnection = 0x0200
-=======
-	ErrZKConnectionFail      = 0x0200
->>>>>>> 42a7be75
 	ErrZKTargetAlreadyExists = 0x0201
 	ErrZKOperate             = 0x0202
 	ErrTopicBrokersNotExist  = 0x0203
