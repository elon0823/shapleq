--- conflicted
+++ resolved
@@ -40,12 +40,8 @@
 
 	notifier := internals.NewNotifier()
 	l := logger.NewQLogger("Broker", DefaultLogLevel)
-<<<<<<< HEAD
-	zkClient := zookeeper.NewZKClient(zkAddr)
-=======
 	zkClient := zookeeper.NewZKClient(zkAddr).WithLogger(l)
 	broadcaster := &internals.Broadcaster{}
->>>>>>> e7036968
 
 	return &Broker{
 		Port:     common.DefaultBrokerPort,
